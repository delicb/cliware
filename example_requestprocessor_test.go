--- conflicted
+++ resolved
@@ -22,14 +22,10 @@
 
 func ExampleRequestProcessor() {
 	req := c.EmptyRequest()
-<<<<<<< HEAD
-	_, err := basicAuth("user", "pass").Exec(c.HandlerFunc(nilHandler)).Handle(context.TODO(), req)
+	_, err := basicAuth("user", "pass").Exec(c.HandlerFunc(nilHandler)).Handle(req)
 	if err != nil {
 		panic(err)
 	}
-=======
-	basicAuth("user", "pass").Exec(c.HandlerFunc(nilHandler)).Handle(req)
->>>>>>> 8630b9d9
 	username, password, ok := req.BasicAuth()
 	fmt.Println(ok)
 	fmt.Println(username)
