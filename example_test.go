--- conflicted
+++ resolved
@@ -134,14 +134,10 @@
 	// other way to add middlewares is by using Use* method
 	chain.UseFunc(trace)
 	// execute chain and final middleware
-<<<<<<< HEAD
-	_, err := chain.Exec(c.HandlerFunc(sender)).Handle(context.Background(), c.EmptyRequest())
+	_, err := chain.Exec(c.HandlerFunc(sender)).Handle(c.EmptyRequest())
 	if err != nil {
 		panic(err)
 	}
-=======
-	chain.Exec(c.HandlerFunc(sender)).Handle(c.EmptyRequest())
->>>>>>> 8630b9d9
 	// Output:
 	// *** Before sending request.
 	// User-Agent:  Cliware
